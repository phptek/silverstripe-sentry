--- conflicted
+++ resolved
@@ -3,10 +3,7 @@
 ---
 
 PhpTek\Sentry\Log\SentryLogger:
-<<<<<<< HEAD
-=======
   # One of the permitted severities: DEBUG|INFO|WARNING|ERROR|FATAL
->>>>>>> ab11658f
   log_level: WARNING
   dependencies:
     adaptor: %$PhpTek\Sentry\Adaptor\SentryAdaptor
