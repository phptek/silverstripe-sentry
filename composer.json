--- conflicted
+++ resolved
@@ -13,11 +13,7 @@
     },
     "require": {
         "php": ">=7.0",
-<<<<<<< HEAD
-        "sentry/sentry": "^1.9",
-=======
         "sentry/sdk": "^2.0",
->>>>>>> ab11658f
         "monolog/monolog": "^1.24.0",
         "silverstripe/framework": "^4"
     },
